--- conflicted
+++ resolved
@@ -26,17 +26,8 @@
     uuid_generate(uid);
     uuid_unparse(uid, uuidStr);
 }
-<<<<<<< HEAD
-#endif
-
-
-#ifdef __APPLE__
+#elif __APPLE__
 #   include <CoreFoundation/CFUUID.h>
-=======
-#elif __APPLE__
-#	include <CoreFoundation/CFUUID.h>
->>>>>>> bdc6b0dc
-
 static void generateUUID(char uuidStr[37])
 {
 	auto guid = CFUUIDCreate(nullptr);
